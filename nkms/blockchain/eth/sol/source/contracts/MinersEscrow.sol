--- conflicted
+++ resolved
@@ -13,10 +13,7 @@
     function updateReward(address _node, uint256 _period) external;
     function escrow() public view returns (address);
 }
-<<<<<<< HEAD
-
-=======
->>>>>>> 6e5e5956
+
 
 /**
 * @notice Contract holds and locks nodes tokens.self._solidity_source_dir
