<<<<<<< HEAD
=======
from os.path import join, dirname, abspath

import nkms
>>>>>>> 84f9bd78
from nkms.blockchain.eth.deployers import NuCypherKMSTokenDeployer


def test_chain_creation(chain):
    # Ensure we are testing on the correct network...
    assert chain._network == 'tester'

    # ... and that there are already some blocks mined
<<<<<<< HEAD
    assert chain.provider.w3.eth.blockNumber >= 0
=======
    assert chain.provider.web3.eth.blockNumber >= 0
>>>>>>> 84f9bd78


def test_nucypher_contract_compiled(chain):
    # Check that populus paths are set...

    # Ensure that solidity smart contacts are available, post-compile.
    token_contract_identifier = NuCypherKMSTokenDeployer(blockchain=chain)._contract_name
<<<<<<< HEAD
    assert token_contract_identifier in chain.provider._ContractProvider__raw_contract_cache
=======
    assert token_contract_identifier in chain.provider._Provider__contract_cache
>>>>>>> 84f9bd78
<|MERGE_RESOLUTION|>--- conflicted
+++ resolved
@@ -1,9 +1,3 @@
-<<<<<<< HEAD
-=======
-from os.path import join, dirname, abspath
-
-import nkms
->>>>>>> 84f9bd78
 from nkms.blockchain.eth.deployers import NuCypherKMSTokenDeployer
 
 
@@ -12,11 +6,7 @@
     assert chain._network == 'tester'
 
     # ... and that there are already some blocks mined
-<<<<<<< HEAD
     assert chain.provider.w3.eth.blockNumber >= 0
-=======
-    assert chain.provider.web3.eth.blockNumber >= 0
->>>>>>> 84f9bd78
 
 
 def test_nucypher_contract_compiled(chain):
@@ -24,8 +14,4 @@
 
     # Ensure that solidity smart contacts are available, post-compile.
     token_contract_identifier = NuCypherKMSTokenDeployer(blockchain=chain)._contract_name
-<<<<<<< HEAD
-    assert token_contract_identifier in chain.provider._ContractProvider__raw_contract_cache
-=======
-    assert token_contract_identifier in chain.provider._Provider__contract_cache
->>>>>>> 84f9bd78
+    assert token_contract_identifier in chain.provider._ContractProvider__raw_contract_cache